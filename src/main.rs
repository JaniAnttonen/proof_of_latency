use std::str::FromStr;
use std::sync::mpsc::{Sender, channel, Receiver};
use std::{thread, time};
use ramp::Int;
use rand_core::RngCore;
use sha3::{Digest, Sha3_512};
use primality::{is_prime, pow_mod};

// rsa_mod = N, seed = g
fn main() {
    // RSA Setup. TODO: Replace this with an interactive key setup between two peers
    let rsa_mod = Int::from_str("135066410865995223349603216278805969938881475605667027524485143851526510604859533833940287150571909441798207282164471551373680419703964191743046496589274256239341020864383202110372958725762358509643110564073501508187510676594629205563685529475213500852879416377328533906109750544334999811150056977236890927563").expect("Cannot read string");
    let seed = hash(&format!("Beep boop beep"), &rsa_mod);

    // TODO: Understand what this does
    let l = get_prime();

    // Run the VDF, returning connection channels to push to and receive data from
    let (vdf_worker, worker_output) = run_vdf_worker(seed.clone(), rsa_mod.clone());

    // Sleep for 300 milliseconds to simulate latency overseas
    let sleep_time = time::Duration::from_millis(300);
    thread::sleep(sleep_time);

    // Send received signature from the other peer, "capping off" the 
    vdf_worker.send(Msg::Cap(String::from("asd"))).unwrap();

    // Wait for response from VDF worker
    let response = worker_output.recv().unwrap();
   
    println!("VDF ran for {:?} times!", response.iterations);
    println!("The output being {:?}", response.result);

    // Generate the proof
    let proof = prove(&seed, &response.result, &Int::from(l), response.iterations, &rsa_mod);

    // Verify the proof
    let is_ok = verify(&proof, &seed, &response.result, l, response.iterations, &rsa_mod);
    match is_ok {
        true => println!("The VDF is correct!"),
        false => println!("The VDF couldn't be verified!"),
    }
}

enum Msg {
    Cap(String), 
}

struct VDFResponse {
    result: Int,
    iterations: u128,
}

<<<<<<< HEAD
fn run_vdf_worker(g: Int, rsa_mod: Int) -> (Sender<Msg>, Receiver<VDFResponse>) {
=======
struct ProofOfLatency {
    g: Int,
    RSA_base: Int,
    
}

impl ProofOfLatency { 
    fn prove(&self, result: &Int, l: &Int, T: u128, N: &Int) -> Int {
        let mut pi = Int::one();
        let mut r = Int::one();
        let mut b: Int;
        for _ in 0..T {
            b = 2 * &r / l;
            r = (2 * &r) % l;
            pi = pi.pow_mod(&Int::from(2), N) * g.pow_mod(&b, N);
            pi %= N;
        }
        return pi;
    }

    fn verify(pi: &Int, g: &Int, h: &Int, l: u64, T: u128, N: &Int) -> bool {
        if pi > N {
            return false;
        }
        let r = pow_mod(2, T, l.into());
        *h == (pi.pow_mod(&Int::from(l), &N) * g.pow_mod(&Int::from(r), &N)) % N
    }
}

fn run_vdf_worker(g: Int, N: Int) -> (Sender<Msg>, Receiver<VDFResponse>) {
>>>>>>> 493c2b7e
    let (tx, rx) = channel();
    let (res_channel, receiver) = channel();

    thread::spawn(move || {
        let mut ans = g.clone();
        let mut iterations: u128 = 0;
        loop {
            ans = ans.pow_mod(&Int::from(2), &rsa_mod);
            iterations += 1;
            let signal = rx.try_recv();
            match signal {
                Ok(Msg::Cap(sig)) => {
                    res_channel.send(VDFResponse{result: ans, iterations: iterations});
                    break;
                },
                Err(err) => continue,
                _ => continue
            }
        }
    });

    (tx, receiver)
}

pub mod primality;

pub fn hash(s: &str, rsa_mod: &Int) -> Int {
    let mut ans = Int::zero();
    for i in 0..(2 * rsa_mod.bit_length() / 512 + 1) {
        let mut hasher = Sha3_512::new();
        hasher.input(format!("{}{}", s, i).as_bytes());
        let arr = hasher.result();
        for x in arr.into_iter() {
            ans = (ans << 8) + Int::from(x);
        }
    }
    ans % rsa_mod
}

<<<<<<< HEAD
pub fn prove(g: &Int, h: &Int, l: &Int, iterations: u128, rsa_mod: &Int) -> Int {
    let mut pi = Int::one();
    let mut r = Int::one();
    let mut b: Int;
    for _ in 0..iterations {
        b = 2 * &r / l;
        r = (2 * &r) % l;
        pi = pi.pow_mod(&Int::from(2), rsa_mod) * g.pow_mod(&b, rsa_mod);
        pi %= rsa_mod;
    }
    return pi;
}
=======
>>>>>>> 493c2b7e

pub fn get_prime() -> u64 {
    let mut rng = rand::thread_rng();
    let mut l: u64;
    loop {
        l = rng.next_u64();
        println!("{:?}", l);
        if is_prime(l.into(), 10) {
            break;
        }
    }
    l
<<<<<<< HEAD
}

pub fn verify(pi: &Int, g: &Int, h: &Int, l: u64, iterations: u128, rsa_mod: &Int) -> bool {
    if pi > rsa_mod {
        return false;
    }
    let r = pow_mod(2, iterations, l.into());
    *h == (pi.pow_mod(&Int::from(l), &rsa_mod) * g.pow_mod(&Int::from(r), &rsa_mod)) % rsa_mod
}
=======
}
>>>>>>> 493c2b7e
<|MERGE_RESOLUTION|>--- conflicted
+++ resolved
@@ -8,8 +8,14 @@
 
 // rsa_mod = N, seed = g
 fn main() {
-    // RSA Setup. TODO: Replace this with an interactive key setup between two peers
+    // This parameter just needs to provide a group of unknown order, thus a large RSA number is
+    // required. N in the paper.
     let rsa_mod = Int::from_str("135066410865995223349603216278805969938881475605667027524485143851526510604859533833940287150571909441798207282164471551373680419703964191743046496589274256239341020864383202110372958725762358509643110564073501508187510676594629205563685529475213500852879416377328533906109750544334999811150056977236890927563").expect("Cannot read string");
+    
+    // Security parameter, g in the paper. This needs to be replaced with a key that's decided
+    // between two peers with Diffie-Hellman. The starting point for the VDF that gets squared
+    // repeatedly for T times. Used to verify that the calculations started here. That's why the
+    // setup needs to generate a random starting point that couldn't have been forged beforehand.
     let seed = hash(&format!("Beep boop beep"), &rsa_mod);
 
     // TODO: Understand what this does
@@ -51,9 +57,6 @@
     iterations: u128,
 }
 
-<<<<<<< HEAD
-fn run_vdf_worker(g: Int, rsa_mod: Int) -> (Sender<Msg>, Receiver<VDFResponse>) {
-=======
 struct ProofOfLatency {
     g: Int,
     RSA_base: Int,
@@ -84,7 +87,6 @@
 }
 
 fn run_vdf_worker(g: Int, N: Int) -> (Sender<Msg>, Receiver<VDFResponse>) {
->>>>>>> 493c2b7e
     let (tx, rx) = channel();
     let (res_channel, receiver) = channel();
 
@@ -92,7 +94,7 @@
         let mut ans = g.clone();
         let mut iterations: u128 = 0;
         loop {
-            ans = ans.pow_mod(&Int::from(2), &rsa_mod);
+            ans = ans.pow_mod(&Int::from(2), &N);
             iterations += 1;
             let signal = rx.try_recv();
             match signal {
@@ -124,22 +126,6 @@
     ans % rsa_mod
 }
 
-<<<<<<< HEAD
-pub fn prove(g: &Int, h: &Int, l: &Int, iterations: u128, rsa_mod: &Int) -> Int {
-    let mut pi = Int::one();
-    let mut r = Int::one();
-    let mut b: Int;
-    for _ in 0..iterations {
-        b = 2 * &r / l;
-        r = (2 * &r) % l;
-        pi = pi.pow_mod(&Int::from(2), rsa_mod) * g.pow_mod(&b, rsa_mod);
-        pi %= rsa_mod;
-    }
-    return pi;
-}
-=======
->>>>>>> 493c2b7e
-
 pub fn get_prime() -> u64 {
     let mut rng = rand::thread_rng();
     let mut l: u64;
@@ -151,16 +137,4 @@
         }
     }
     l
-<<<<<<< HEAD
 }
-
-pub fn verify(pi: &Int, g: &Int, h: &Int, l: u64, iterations: u128, rsa_mod: &Int) -> bool {
-    if pi > rsa_mod {
-        return false;
-    }
-    let r = pow_mod(2, iterations, l.into());
-    *h == (pi.pow_mod(&Int::from(l), &rsa_mod) * g.pow_mod(&Int::from(r), &rsa_mod)) % rsa_mod
-}
-=======
-}
->>>>>>> 493c2b7e
