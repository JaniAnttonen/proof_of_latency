--- conflicted
+++ resolved
@@ -1,4 +1,3 @@
-<<<<<<< HEAD
 use std::str::FromStr;
 use std::io::BufRead;
 use std::sync::mpsc::{Sender, channel};
@@ -8,19 +7,12 @@
 use rand_core::RngCore;
 use sha3::{Digest, Sha3_512};
 use primality::{is_prime, pow_mod};
-=======
-extern crate vdf;
-use std::sync::mpsc;
-use std::thread;
-use vdf::{VDFParams, WesolowskiVDFParams, VDF};
->>>>>>> 8276a18c
 
 fn main() {
     let (sender, receiver)= mpsc::channel();
     let num_bits: u16 = 2048;
     let worker = spawn_worker();
 
-<<<<<<< HEAD
     let stdin = ::std::io::stdin();
     for line in stdin.lock().lines() {
         let line = line.unwrap();
@@ -41,7 +33,6 @@
     // Verify the proof
     let is_ok = verify(&pi, &g, &res, l, T, &N);
     assert!(is_ok);
-
 }
 
 enum Msg {
@@ -123,11 +114,3 @@
     let r = pow_mod(2, T, l.into());
     *h == (pi.pow_mod(&Int::from(l), &N) * g.pow_mod(&Int::from(r), &N)) % N
 }
-=======
-    thread::spawn(move || {
-        sender.send(wesolowski_vdf.solve(b"\xaa", 10000)).unwrap();
-    });
-
-    println!("{:?}", receiver.recv().unwrap());
-}
->>>>>>> 8276a18c
