use std::error::Error;
use std::fmt;

pub mod evaluation;
pub mod proof;
pub mod util;

/// InvalidCapError is returned when a non-prime cap is received in the
/// vdf_worker
#[derive(Debug)]
pub struct InvalidCapError;

impl fmt::Display for InvalidCapError {
    fn fmt(&self, f: &mut fmt::Formatter<'_>) -> fmt::Result {
        write!(f, "Invalid cap value encountered!")
    }
}

impl Error for InvalidCapError {
    fn description(&self) -> &str {
        "Invalid cap value encountered!"
    }
}

<<<<<<< HEAD
/// The end result of the VDF which we still need to prove
#[derive(Debug, Clone, Default)]
pub struct VDFResult {
    pub result: Int,
    pub iterations: u32,
}

/// Traits that make calculating differences between VDFResults easier
impl Ord for VDFResult {
    fn cmp(&self, other: &Self) -> Ordering {
        self.iterations.cmp(&other.iterations)
    }
}

impl PartialOrd for VDFResult {
    fn partial_cmp(&self, other: &Self) -> Option<Ordering> {
        Some(self.cmp(other))
    }
}

impl PartialEq for VDFResult {
    fn eq(&self, other: &Self) -> bool {
        self.result == other.result && self.iterations == other.iterations
    }
}

impl Eq for VDFResult {}

/// Proof of an already calculated VDF that gets passed around between peers
#[derive(Debug, Clone, Default)]
pub struct VDFProof {
    pub modulus: Int,
    pub base: Int,
    pub output: VDFResult,
    pub cap: Int,
    pub proof: Int,
}

impl PartialEq for VDFProof {
    fn eq(&self, other: &Self) -> bool {
        self.output == other.output
            && self.proof == other.proof
            && self.modulus == other.modulus
            && self.base == other.base
            && self.cap == other.cap
    }
}

impl VDFProof {
    /// Returns a VDFProof based on a VDFResult
    pub fn new(
        modulus: &Int,
        base: &Int,
        result: &VDFResult,
        cap: &Int,
    ) -> Self {
        let mut proof = Int::one();
        let mut r = Int::one();
        let mut b: Int;
        let two: &Int = &Int::from(2);

        for _ in 0..result.iterations {
            b = two * &r / cap;
            r = (two * &r) % cap;
            proof = proof.pow_mod(two, modulus) * base.pow_mod(&b, modulus);
            proof %= modulus;
        }

        debug!(
            "Proof generated, final state: r: {:?}, proof: {:?}",
            r, proof
        );

        VDFProof {
            modulus: modulus.clone(),
            base: base.clone(),
            output: result.clone(),
            cap: cap.clone(),
            proof,
        }
    }

    /// A public function that a receiver can use to verify the correctness of
    /// the VDFProof
    pub fn verify(&self) -> bool {
        // Check first that the result isn't larger than the RSA base
        if self.proof > self.modulus {
            return false;
        }
        //self.validate();
        let r =
            Int::from(2).pow_mod(&Int::from(self.output.iterations), &self.cap);
        self.output.result
            == (self.proof.pow_mod(&self.cap, &self.modulus)
                * self.base.pow_mod(&r, &self.modulus))
                % &self.modulus
    }

    pub fn validate(&self) -> bool {
        self.modulus.gcd(&self.base) == 1 && self.modulus.gcd(&self.cap) == 1
    }

    /// Helper function for calculating the difference in iterations between two
    /// VDFProofs
    pub fn abs_difference(&self, other: &VDFProof) -> u32 {
        if self.output > other.output {
            self.output.iterations - other.output.iterations
        } else {
            other.output.iterations - self.output.iterations
        }
    }
}

/// VDF is an options struct for calculating VDFProofs
#[derive(Debug, Clone)]
pub struct VDF {
    pub modulus: Int,
    pub base: Int,
    pub upper_bound: u32,
    pub cap: Int,
}

pub fn iter_vdf(result: Int, modulus: &Int, to_power: &Int) -> Int {
    result.pow_mod(to_power, modulus)
}

impl VDF {
    /// VDF builder with default options. Can be chained with
    /// estimate_upper_bound
    pub fn new(modulus: Int, base: Int, upper_bound: u32) -> Self {
        Self {
            modulus,
            base,
            upper_bound,
            cap: Int::zero(),
        }
    }

    /// Add a precomputed cap to the VDF
    pub fn with_cap(mut self, cap: Int) -> Self {
        self.cap = cap;
        self
    }

    /// Validates that cap is not below upper bound and is prime.
    fn validate_cap(&self, cap: &Int, upper_bound: u32) -> bool {
        Verification::verify_prime(cap.clone())
            && cap.bit_length() < upper_bound
    }

    /// Estimates the maximum number of sequential calculations that can fit in
    /// the fiven ms_bound millisecond threshold.
    pub fn estimate_upper_bound(mut self, ms_bound: u64) -> Self {
        let cap: Int = Generator::new_prime(128);
        let (capper, receiver) = self.clone().run_vdf_worker();

        let sleep_time = time::Duration::from_millis(ms_bound);
        thread::sleep(sleep_time);
        capper.send(cap).unwrap();

        if let Ok(res) = receiver.recv() {
            if let Ok(proof) = res {
                self.upper_bound = proof.output.iterations;
            }
        }
        self
    }

    /// A worker that does the actual calculation in a VDF. Returns a VDFProof
    /// based on initial parameters in the VDF.
    pub fn run_vdf_worker(
        self,
    ) -> (Sender<Int>, Receiver<Result<VDFProof, InvalidCapError>>) {
        let (caller_sender, worker_receiver): (Sender<Int>, Receiver<Int>) =
            channel();
        let (worker_sender, caller_receiver) = channel();

        thread::spawn(move || {
            let mut result = self.base.clone();
            let two = Int::from(2);
            let mut iterations: u32 = 0;
            loop {
                result = iter_vdf(result, &self.modulus, &two);
                iterations += 1;

                if iterations == self.upper_bound || iterations == u32::MAX {
                    // Upper bound reached, stops iteration and calculates the
                    // proof
                    debug!(
                        "Upper bound of {:?} reached, generating proof.",
                        iterations
                    );

                    // Copy pregenerated cap
                    let mut self_cap: Int = self.cap.clone();

                    // Check if default, check for primality if else
                    if self_cap == 0 {
                        self_cap = Generator::new_safe_prime(128);
                        debug!("Cap generated: {:?}", self_cap);
                    } else if !self.validate_cap(&self_cap, iterations) {
                        if worker_sender.send(Err(InvalidCapError)).is_err() {
                            error!("Predefined cap was not a prime or its length is below upper_bound! Check the implementation!");
                        }
                        break;
                    }

                    // Generate the VDF proof
                    let vdf_result = VDFResult { result, iterations };
                    let proof = VDFProof::new(
                        &self.modulus,
                        &self.base,
                        &vdf_result,
                        &self_cap,
                    );
                    debug!("Proof generated! {:?}", proof);

                    // Send proof to caller
                    if worker_sender.send(Ok(proof)).is_err() {
                        error!("Failed to send the proof to caller!");
                    }

                    break;
                } else {
                    // Try receiving a cap from the other participant on each
                    // iteration
                    if let Ok(cap) = worker_receiver.try_recv() {
                        // Cap received
                        debug!("Received the cap {:?}, generating proof.", cap);

                        // Check for primality
                        if self.validate_cap(&cap, iterations) {
                            // Generate the VDF proof
                            let vdf_result = VDFResult { result, iterations };
                            let proof = VDFProof::new(
                                &self.modulus,
                                &self.base,
                                &vdf_result,
                                &cap,
                            );
                            debug!("Proof generated! {:?}", proof);

                            // Send proof to caller
                            if worker_sender.send(Ok(proof)).is_err() {
                                error!("Failed to send the proof to caller!");
                            }
                        } else {
                            error!("Received cap was not a prime!");
                            // Received cap was not a prime, send error to
                            // caller
                            if worker_sender.send(Err(InvalidCapError)).is_err()
                            {
                                error!(
                                    "Error sending InvalidCapError to caller!"
                                );
                            }
                        }
                        break;
                    } else {
                        continue;
                    }
                }
            }
        });

        (caller_sender, caller_receiver)
    }
}

=======
>>>>>>> a2239703
#[cfg(test)]
mod tests {
    use super::*;
    use ramp::Int;
    use ramp_primes::Generator;
    use std::str::FromStr;
    use std::{thread, time};

    const RSA_2048: &str = "2519590847565789349402718324004839857142928212620403202777713783604366202070759555626401852588078440691829064124951508218929855914917618450280848912007284499268739280728777673597141834727026189637501497182469116507761337985909570009733045974880842840179742910064245869181719511874612151517265463228221686998754918242243363725908514186546204357679842338718477444792073993423658482382428119816381501067481045166037730605620161967625613384414360383390441495263443219011465754445417842402092461651572335077870774981712577246796292638635637328991215483143816789988504044536402352738195137863656439121201039712282120720357";

    #[test]
    fn is_deterministic() {
        let modulus = Int::from_str("91").unwrap();
        let prime = Generator::new_safe_prime(128);
        let root_hashed = util::hash(&prime.to_string(), &modulus);

        // Create two VDFs with same inputs to check if they end up in the same
        // result
        let cap = Int::from(7);
<<<<<<< HEAD
        let verifiers_vdf = VDF::new(modulus.clone(), root_hashed.clone(), 32)
            .with_cap(cap.clone());
        let provers_vdf = VDF::new(modulus, root_hashed, 32).with_cap(cap);
=======
        let verifiers_vdf =
            evaluation::VDF::new(modulus.clone(), root_hashed.clone(), 32)
                .with_cap(cap.clone());
        let provers_vdf =
            evaluation::VDF::new(modulus, root_hashed, 32).with_cap(cap);
>>>>>>> a2239703

        let (_, receiver) = verifiers_vdf.run_vdf_worker();
        let (_, receiver2) = provers_vdf.run_vdf_worker();

        if let Ok(res) = receiver.recv() {
            if let Ok(proof) = res {
                assert!(proof.verify());

                let our_proof = proof;

                if let Ok(res2) = receiver2.recv() {
                    if let Ok(proof2) = res2 {
                        assert!(proof2.verify());
                        let their_proof = proof2;
                        assert_eq!(our_proof, their_proof);
                    }
                }
            }
        }
    }

    #[test]
    fn vdf_iter_should_be_correct() {
        let modulus = Int::from(17);
        let generator = Int::from(11);
        let two = Int::from(2);
        let cap = Int::from(7);
        let mut vdf = evaluation::VDF::new(modulus, generator, u32::MAX);

        vdf.result = vdf.next().unwrap();
        assert_eq!(vdf.result.result, two);

        vdf.result = vdf.next().unwrap();
        assert_eq!(vdf.result.result, Int::from(4));

        vdf.result = vdf.next().unwrap();
        assert_eq!(vdf.result.result, Int::from(16));

        let proof = proof::VDFProof::new(
            &vdf.modulus,
            &vdf.generator,
            &vdf.result,
            &cap,
        )
        .calculate()
        .unwrap();

        assert!(proof.verify());
    }

    #[test]
    fn proof_generation_should_be_same_between_predetermined_and_received_input(
    ) {
        let modulus = Int::from_str(RSA_2048).unwrap();
        let hashablings2 = &"ghsalkghsakhgaligheliah<lifehf esipf";
        let root_hashed = util::hash(&hashablings2.to_string(), &modulus);

        let cap = Generator::new_safe_prime(16);
        let vdf = evaluation::VDF::new(
            modulus.clone(),
            root_hashed.clone(),
            u32::MAX,
        );

        let (capper, receiver) = vdf.run_vdf_worker();

        thread::sleep(time::Duration::from_millis(10));

        let mut first_proof = proof::VDFProof::default();

        let cap_error = capper.send(cap).is_err();
        assert!(!cap_error);

        if let Ok(res) = receiver.recv() {
            if let Ok(proof) = res {
                assert!(proof.iterable.pi != 1);
                first_proof = proof;
            }
        }

<<<<<<< HEAD
        let vdf2 =
            VDF::new(modulus, root_hashed, first_proof.output.iterations)
                .with_cap(first_proof.cap.clone());
=======
        let vdf2 = evaluation::VDF::new(
            modulus,
            root_hashed,
            first_proof.output.iterations,
        )
        .with_cap(first_proof.cap.clone());
>>>>>>> a2239703

        let (_, receiver2) = vdf2.run_vdf_worker();

        if let Ok(res2) = receiver2.recv() {
            if let Ok(proof2) = res2 {
                assert_eq!(proof2, first_proof);
                assert!(first_proof.verify());
                assert!(proof2.verify());
            }
        }
    }
<<<<<<< HEAD

    // proptest! {
    //     #[test]
    //     fn works_with_any_prime_integer_as_cap(t in 1u32..32) {
    //         let cap_bit_length: usize = 16;
    //         let cap_bit_length_u32: u32 = 16;
    //         prop_assume!(t > cap_bit_length_u32);

    //         let rsa_int: Int = Int::from_str(RSA_2048).unwrap();
    //         let root_hashed =
    // util::hash(&Generator::new_safe_prime(8).to_string(), &rsa_int);
    //         let cap: Int = Generator::new_safe_prime(cap_bit_length);

    //         let vdf = VDF::new(rsa_int, root_hashed, t).with_cap(cap);
    //         let (_, receiver) = vdf.run_vdf_worker();

    //         if let Ok(res) = receiver.recv() {
    //             if let Ok(proof) = res {
    //                 println!("Proof {:?}", proof);
    //                 assert!(proof.verify());
    //             }
    //         }
    //     }
    // }
=======
>>>>>>> a2239703
}<|MERGE_RESOLUTION|>--- conflicted
+++ resolved
@@ -22,278 +22,6 @@
     }
 }
 
-<<<<<<< HEAD
-/// The end result of the VDF which we still need to prove
-#[derive(Debug, Clone, Default)]
-pub struct VDFResult {
-    pub result: Int,
-    pub iterations: u32,
-}
-
-/// Traits that make calculating differences between VDFResults easier
-impl Ord for VDFResult {
-    fn cmp(&self, other: &Self) -> Ordering {
-        self.iterations.cmp(&other.iterations)
-    }
-}
-
-impl PartialOrd for VDFResult {
-    fn partial_cmp(&self, other: &Self) -> Option<Ordering> {
-        Some(self.cmp(other))
-    }
-}
-
-impl PartialEq for VDFResult {
-    fn eq(&self, other: &Self) -> bool {
-        self.result == other.result && self.iterations == other.iterations
-    }
-}
-
-impl Eq for VDFResult {}
-
-/// Proof of an already calculated VDF that gets passed around between peers
-#[derive(Debug, Clone, Default)]
-pub struct VDFProof {
-    pub modulus: Int,
-    pub base: Int,
-    pub output: VDFResult,
-    pub cap: Int,
-    pub proof: Int,
-}
-
-impl PartialEq for VDFProof {
-    fn eq(&self, other: &Self) -> bool {
-        self.output == other.output
-            && self.proof == other.proof
-            && self.modulus == other.modulus
-            && self.base == other.base
-            && self.cap == other.cap
-    }
-}
-
-impl VDFProof {
-    /// Returns a VDFProof based on a VDFResult
-    pub fn new(
-        modulus: &Int,
-        base: &Int,
-        result: &VDFResult,
-        cap: &Int,
-    ) -> Self {
-        let mut proof = Int::one();
-        let mut r = Int::one();
-        let mut b: Int;
-        let two: &Int = &Int::from(2);
-
-        for _ in 0..result.iterations {
-            b = two * &r / cap;
-            r = (two * &r) % cap;
-            proof = proof.pow_mod(two, modulus) * base.pow_mod(&b, modulus);
-            proof %= modulus;
-        }
-
-        debug!(
-            "Proof generated, final state: r: {:?}, proof: {:?}",
-            r, proof
-        );
-
-        VDFProof {
-            modulus: modulus.clone(),
-            base: base.clone(),
-            output: result.clone(),
-            cap: cap.clone(),
-            proof,
-        }
-    }
-
-    /// A public function that a receiver can use to verify the correctness of
-    /// the VDFProof
-    pub fn verify(&self) -> bool {
-        // Check first that the result isn't larger than the RSA base
-        if self.proof > self.modulus {
-            return false;
-        }
-        //self.validate();
-        let r =
-            Int::from(2).pow_mod(&Int::from(self.output.iterations), &self.cap);
-        self.output.result
-            == (self.proof.pow_mod(&self.cap, &self.modulus)
-                * self.base.pow_mod(&r, &self.modulus))
-                % &self.modulus
-    }
-
-    pub fn validate(&self) -> bool {
-        self.modulus.gcd(&self.base) == 1 && self.modulus.gcd(&self.cap) == 1
-    }
-
-    /// Helper function for calculating the difference in iterations between two
-    /// VDFProofs
-    pub fn abs_difference(&self, other: &VDFProof) -> u32 {
-        if self.output > other.output {
-            self.output.iterations - other.output.iterations
-        } else {
-            other.output.iterations - self.output.iterations
-        }
-    }
-}
-
-/// VDF is an options struct for calculating VDFProofs
-#[derive(Debug, Clone)]
-pub struct VDF {
-    pub modulus: Int,
-    pub base: Int,
-    pub upper_bound: u32,
-    pub cap: Int,
-}
-
-pub fn iter_vdf(result: Int, modulus: &Int, to_power: &Int) -> Int {
-    result.pow_mod(to_power, modulus)
-}
-
-impl VDF {
-    /// VDF builder with default options. Can be chained with
-    /// estimate_upper_bound
-    pub fn new(modulus: Int, base: Int, upper_bound: u32) -> Self {
-        Self {
-            modulus,
-            base,
-            upper_bound,
-            cap: Int::zero(),
-        }
-    }
-
-    /// Add a precomputed cap to the VDF
-    pub fn with_cap(mut self, cap: Int) -> Self {
-        self.cap = cap;
-        self
-    }
-
-    /// Validates that cap is not below upper bound and is prime.
-    fn validate_cap(&self, cap: &Int, upper_bound: u32) -> bool {
-        Verification::verify_prime(cap.clone())
-            && cap.bit_length() < upper_bound
-    }
-
-    /// Estimates the maximum number of sequential calculations that can fit in
-    /// the fiven ms_bound millisecond threshold.
-    pub fn estimate_upper_bound(mut self, ms_bound: u64) -> Self {
-        let cap: Int = Generator::new_prime(128);
-        let (capper, receiver) = self.clone().run_vdf_worker();
-
-        let sleep_time = time::Duration::from_millis(ms_bound);
-        thread::sleep(sleep_time);
-        capper.send(cap).unwrap();
-
-        if let Ok(res) = receiver.recv() {
-            if let Ok(proof) = res {
-                self.upper_bound = proof.output.iterations;
-            }
-        }
-        self
-    }
-
-    /// A worker that does the actual calculation in a VDF. Returns a VDFProof
-    /// based on initial parameters in the VDF.
-    pub fn run_vdf_worker(
-        self,
-    ) -> (Sender<Int>, Receiver<Result<VDFProof, InvalidCapError>>) {
-        let (caller_sender, worker_receiver): (Sender<Int>, Receiver<Int>) =
-            channel();
-        let (worker_sender, caller_receiver) = channel();
-
-        thread::spawn(move || {
-            let mut result = self.base.clone();
-            let two = Int::from(2);
-            let mut iterations: u32 = 0;
-            loop {
-                result = iter_vdf(result, &self.modulus, &two);
-                iterations += 1;
-
-                if iterations == self.upper_bound || iterations == u32::MAX {
-                    // Upper bound reached, stops iteration and calculates the
-                    // proof
-                    debug!(
-                        "Upper bound of {:?} reached, generating proof.",
-                        iterations
-                    );
-
-                    // Copy pregenerated cap
-                    let mut self_cap: Int = self.cap.clone();
-
-                    // Check if default, check for primality if else
-                    if self_cap == 0 {
-                        self_cap = Generator::new_safe_prime(128);
-                        debug!("Cap generated: {:?}", self_cap);
-                    } else if !self.validate_cap(&self_cap, iterations) {
-                        if worker_sender.send(Err(InvalidCapError)).is_err() {
-                            error!("Predefined cap was not a prime or its length is below upper_bound! Check the implementation!");
-                        }
-                        break;
-                    }
-
-                    // Generate the VDF proof
-                    let vdf_result = VDFResult { result, iterations };
-                    let proof = VDFProof::new(
-                        &self.modulus,
-                        &self.base,
-                        &vdf_result,
-                        &self_cap,
-                    );
-                    debug!("Proof generated! {:?}", proof);
-
-                    // Send proof to caller
-                    if worker_sender.send(Ok(proof)).is_err() {
-                        error!("Failed to send the proof to caller!");
-                    }
-
-                    break;
-                } else {
-                    // Try receiving a cap from the other participant on each
-                    // iteration
-                    if let Ok(cap) = worker_receiver.try_recv() {
-                        // Cap received
-                        debug!("Received the cap {:?}, generating proof.", cap);
-
-                        // Check for primality
-                        if self.validate_cap(&cap, iterations) {
-                            // Generate the VDF proof
-                            let vdf_result = VDFResult { result, iterations };
-                            let proof = VDFProof::new(
-                                &self.modulus,
-                                &self.base,
-                                &vdf_result,
-                                &cap,
-                            );
-                            debug!("Proof generated! {:?}", proof);
-
-                            // Send proof to caller
-                            if worker_sender.send(Ok(proof)).is_err() {
-                                error!("Failed to send the proof to caller!");
-                            }
-                        } else {
-                            error!("Received cap was not a prime!");
-                            // Received cap was not a prime, send error to
-                            // caller
-                            if worker_sender.send(Err(InvalidCapError)).is_err()
-                            {
-                                error!(
-                                    "Error sending InvalidCapError to caller!"
-                                );
-                            }
-                        }
-                        break;
-                    } else {
-                        continue;
-                    }
-                }
-            }
-        });
-
-        (caller_sender, caller_receiver)
-    }
-}
-
-=======
->>>>>>> a2239703
 #[cfg(test)]
 mod tests {
     use super::*;
@@ -313,17 +41,11 @@
         // Create two VDFs with same inputs to check if they end up in the same
         // result
         let cap = Int::from(7);
-<<<<<<< HEAD
-        let verifiers_vdf = VDF::new(modulus.clone(), root_hashed.clone(), 32)
-            .with_cap(cap.clone());
-        let provers_vdf = VDF::new(modulus, root_hashed, 32).with_cap(cap);
-=======
         let verifiers_vdf =
             evaluation::VDF::new(modulus.clone(), root_hashed.clone(), 32)
                 .with_cap(cap.clone());
         let provers_vdf =
             evaluation::VDF::new(modulus, root_hashed, 32).with_cap(cap);
->>>>>>> a2239703
 
         let (_, receiver) = verifiers_vdf.run_vdf_worker();
         let (_, receiver2) = provers_vdf.run_vdf_worker();
@@ -404,18 +126,12 @@
             }
         }
 
-<<<<<<< HEAD
-        let vdf2 =
-            VDF::new(modulus, root_hashed, first_proof.output.iterations)
-                .with_cap(first_proof.cap.clone());
-=======
         let vdf2 = evaluation::VDF::new(
             modulus,
             root_hashed,
             first_proof.output.iterations,
         )
         .with_cap(first_proof.cap.clone());
->>>>>>> a2239703
 
         let (_, receiver2) = vdf2.run_vdf_worker();
 
@@ -427,31 +143,4 @@
             }
         }
     }
-<<<<<<< HEAD
-
-    // proptest! {
-    //     #[test]
-    //     fn works_with_any_prime_integer_as_cap(t in 1u32..32) {
-    //         let cap_bit_length: usize = 16;
-    //         let cap_bit_length_u32: u32 = 16;
-    //         prop_assume!(t > cap_bit_length_u32);
-
-    //         let rsa_int: Int = Int::from_str(RSA_2048).unwrap();
-    //         let root_hashed =
-    // util::hash(&Generator::new_safe_prime(8).to_string(), &rsa_int);
-    //         let cap: Int = Generator::new_safe_prime(cap_bit_length);
-
-    //         let vdf = VDF::new(rsa_int, root_hashed, t).with_cap(cap);
-    //         let (_, receiver) = vdf.run_vdf_worker();
-
-    //         if let Ok(res) = receiver.recv() {
-    //             if let Ok(proof) = res {
-    //                 println!("Proof {:?}", proof);
-    //                 assert!(proof.verify());
-    //             }
-    //         }
-    //     }
-    // }
-=======
->>>>>>> a2239703
 }