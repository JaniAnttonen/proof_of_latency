use ramp::Int;
use ramp_primes::Generator;
use ramp_primes::Verification;
use std::cmp::Ordering;
use std::error::Error;
use std::fmt;
use std::sync::mpsc::{channel, Receiver, Sender};
use std::{thread, time};

pub mod util;

/// InvalidCapError is returned when a non-prime cap is received in the
/// vdf_worker
#[derive(Debug)]
pub struct InvalidCapError;

impl fmt::Display for InvalidCapError {
    fn fmt(&self, f: &mut fmt::Formatter<'_>) -> fmt::Result {
        write!(f, "Invalid cap value encountered!")
    }
}

impl Error for InvalidCapError {
    fn description(&self) -> &str {
        "Invalid cap value encountered!"
    }
}

/// The end result of the VDF which we still need to prove
#[derive(Debug, Clone, Default)]
pub struct VDFResult {
    pub result: Int,
    pub iterations: u32,
}

/// Traits that make calculating differences between VDFResults easier
impl Ord for VDFResult {
    fn cmp(&self, other: &Self) -> Ordering {
        self.iterations.cmp(&other.iterations)
    }
}

impl PartialOrd for VDFResult {
    fn partial_cmp(&self, other: &Self) -> Option<Ordering> {
        Some(self.cmp(other))
    }
}

impl PartialEq for VDFResult {
    fn eq(&self, other: &Self) -> bool {
        self.result == other.result && self.iterations == other.iterations
    }
}

impl Eq for VDFResult {}

/// Proof of an already calculated VDF that gets passed around between peers
#[derive(Debug, Clone, Default)]
pub struct VDFProof {
    pub modulus: Int,
    pub generator: Int,
    pub output: VDFResult,
    pub cap: Int,
    pub proof: Int,
}

impl PartialEq for VDFProof {
    fn eq(&self, other: &Self) -> bool {
        self.output == other.output
            && self.proof == other.proof
            && self.modulus == other.modulus
            && self.generator == other.generator
            && self.cap == other.cap
    }
}

impl VDFProof {
    /// Returns a VDFProof based on a VDFResult
<<<<<<< HEAD
    pub fn new(modulus: &Int, generator: &Int, result: &VDFResult, cap: &Int) -> Self {
=======
    pub fn new(
        modulus: &Int,
        base: &Int,
        result: &VDFResult,
        cap: &Int,
    ) -> Self {
>>>>>>> 677c0cbc
        let mut proof = Int::one();
        let mut r = Int::one();
        let mut b: Int;
        let two: &Int = &Int::from(2);

        for _ in 0..result.iterations {
            b = two * &r / cap;
            r = (two * &r) % cap;
            proof = proof.pow_mod(two, modulus) * generator.pow_mod(&b, modulus);
            proof %= modulus;
        }

        debug!(
            "Proof generated, final state: r: {:?}, proof: {:?}",
            r, proof
        );

        VDFProof {
            modulus: modulus.clone(),
            generator: generator.clone(),
            output: result.clone(),
            cap: cap.clone(),
            proof,
        }
    }

    /// A public function that a receiver can use to verify the correctness of
    /// the VDFProof
    pub fn verify(&self) -> bool {
        // Check first that the result isn't larger than the RSA generator
        if self.proof > self.modulus {
            return false;
        }
        let r =
            Int::from(2).pow_mod(&Int::from(self.output.iterations), &self.cap);
        self.output.result
            == (self.proof.pow_mod(&self.cap, &self.modulus)
<<<<<<< HEAD
                * self.generator.pow_mod(&r, &self.modulus))
                % &self.modulus
    }

    pub fn validate(&self) -> bool {
        self.modulus.gcd(&self.generator) == 1 && self.modulus.gcd(&self.cap) == 1
    }

    /// Helper function for calculating the difference in iterations between two VDFProofs
=======
                * self.base.pow_mod(&r, &self.modulus))
                % &self.modulus
    }

    /// Helper function for calculating the difference in iterations between two
    /// VDFProofs
>>>>>>> 677c0cbc
    pub fn abs_difference(&self, other: &VDFProof) -> u32 {
        if self.output > other.output {
            self.output.iterations - other.output.iterations
        } else {
            other.output.iterations - self.output.iterations
        }
    }
}

/// VDF is an options struct for calculating VDFProofs
#[derive(Debug, Clone)]
pub struct VDF {
    pub modulus: Int,
    pub generator: Int,
    pub upper_bound: u32,
    pub cap: Int,
}

pub fn iter_vdf(result: Int, modulus: &Int, to_power: &Int) -> Int {
    result.pow_mod(to_power, modulus)
}

impl VDF {
<<<<<<< HEAD
    /// VDF builder with default options. Can be chained with estimate_upper_bound
    pub fn new(modulus: Int, generator: Int, upper_bound: u32) -> Self {
=======
    /// VDF builder with default options. Can be chained with
    /// estimate_upper_bound
    pub fn new(modulus: Int, base: Int, upper_bound: u32) -> Self {
>>>>>>> 677c0cbc
        Self {
            modulus,
            generator,
            upper_bound,
            cap: Int::zero(),
        }
    }

    /// Add a precomputed cap to the VDF
    pub fn with_cap(mut self, cap: Int) -> Self {
        self.cap = cap;
        self
    }

    /// Validates that cap is not below upper bound and is prime.
    fn validate_cap(&self, cap: &Int, upper_bound: u32) -> bool {
        Verification::verify_prime(cap.clone())
            && cap.bit_length() < upper_bound
    }

    /// Estimates the maximum number of sequential calculations that can fit in
    /// the fiven ms_bound millisecond threshold.
    pub fn estimate_upper_bound(mut self, ms_bound: u64) -> Self {
        let cap: Int = Generator::new_prime(128);
        let (capper, receiver) = self.clone().run_vdf_worker();

        let sleep_time = time::Duration::from_millis(ms_bound);
        thread::sleep(sleep_time);
        capper.send(cap).unwrap();

        if let Ok(res) = receiver.recv() {
            if let Ok(proof) = res {
                self.upper_bound = proof.output.iterations;
            }
        }
        self
    }

    /// A worker that does the actual calculation in a VDF. Returns a VDFProof
    /// based on initial parameters in the VDF.
    pub fn run_vdf_worker(
        self,
    ) -> (Sender<Int>, Receiver<Result<VDFProof, InvalidCapError>>) {
        let (caller_sender, worker_receiver): (Sender<Int>, Receiver<Int>) =
            channel();
        let (worker_sender, caller_receiver) = channel();

        thread::spawn(move || {
            let mut result = self.generator.clone();
            let two = Int::from(2);
            let mut iterations: u32 = 0;
            loop {
                result = iter_vdf(result, &self.modulus, &two);
                iterations += 1;

                if iterations == self.upper_bound || iterations == u32::MAX {
                    // Upper bound reached, stops iteration
                    // and calculates the proof
                    debug!(
                        "Upper bound of {:?} reached, generating proof.",
                        iterations
                    );

                    // Copy pregenerated cap
                    let mut self_cap: Int = self.cap.clone();

                    // Check if default, check for primality if else
                    if self_cap == 0 {
                        self_cap = Generator::new_safe_prime(128);
                        debug!("Cap generated: {:?}", self_cap);
                    } else if !self.validate_cap(&self_cap, iterations) {
                        if worker_sender.send(Err(InvalidCapError)).is_err() {
                            error!("Cap not correct!");
                        }
                        break;
                    }

                    // Generate the VDF proof
                    let vdf_result = VDFResult { result, iterations };
<<<<<<< HEAD
                    let proof =
                        VDFProof::new(&self.modulus, &self.generator, &vdf_result, &self_cap);
=======
                    let proof = VDFProof::new(
                        &self.modulus,
                        &self.base,
                        &vdf_result,
                        &self_cap,
                    );
>>>>>>> 677c0cbc
                    debug!("Proof generated! {:?}", proof);

                    // Send proof to caller
                    if worker_sender.send(Ok(proof)).is_err() {
                        error!("Failed to send the proof to caller!");
                    }

                    break;
                } else {
                    // Try receiving a cap from the other participant on each
                    // iteration
                    if let Ok(cap) = worker_receiver.try_recv() {
                        // Cap received
                        debug!("Received the cap {:?}, generating proof.", cap);

                        // Check for primality
                        if self.validate_cap(&cap, iterations) {
                            // Generate the VDF proof
                            let vdf_result = VDFResult { result, iterations };
<<<<<<< HEAD
                            let proof =
                                VDFProof::new(&self.modulus, &self.generator, &vdf_result, &cap);
=======
                            let proof = VDFProof::new(
                                &self.modulus,
                                &self.base,
                                &vdf_result,
                                &cap,
                            );
>>>>>>> 677c0cbc
                            debug!("Proof generated! {:?}", proof);

                            // Send proof to caller
                            if worker_sender.send(Ok(proof)).is_err() {
                                error!("Failed to send the proof to caller!");
                            }
                        } else {
                            error!("Received cap was not a prime!");
                            // Received cap was not a prime, send error to
                            // caller
                            if worker_sender.send(Err(InvalidCapError)).is_err()
                            {
                                error!(
                                    "Error sending InvalidCapError to caller!"
                                );
                            }
                        }
                        break;
                    } else {
                        continue;
                    }
                }
            }
        });

        (caller_sender, caller_receiver)
    }
}

#[cfg(test)]
mod tests {
    use super::*;
    use std::str::FromStr;

    const RSA_2048: &str = "2519590847565789349402718324004839857142928212620403202777713783604366202070759555626401852588078440691829064124951508218929855914917618450280848912007284499268739280728777673597141834727026189637501497182469116507761337985909570009733045974880842840179742910064245869181719511874612151517265463228221686998754918242243363725908514186546204357679842338718477444792073993423658482382428119816381501067481045166037730605620161967625613384414360383390441495263443219011465754445417842402092461651572335077870774981712577246796292638635637328991215483143816789988504044536402352738195137863656439121201039712282120720357";

    #[test]
    fn is_deterministic() {
        let modulus = Int::from_str("91").unwrap();
        let prime = Generator::new_safe_prime(128);
        let root_hashed = util::hash(&prime.to_string(), &modulus);

        // Create two VDFs with same inputs to check if they end up in the same
        // result
        let cap = Int::from(7);
        let verifiers_vdf = VDF::new(modulus.clone(), root_hashed.clone(), 32)
            .with_cap(cap.clone());
        let provers_vdf = VDF::new(modulus, root_hashed, 32).with_cap(cap);

        let (_, receiver) = verifiers_vdf.run_vdf_worker();
        let (_, receiver2) = provers_vdf.run_vdf_worker();

        if let Ok(res) = receiver.recv() {
            if let Ok(proof) = res {
                println!("{:?}", proof);
                assert!(proof.verify());

                let our_proof = proof;

                if let Ok(res2) = receiver2.recv() {
                    if let Ok(proof2) = res2 {
                        assert!(proof2.verify());
                        let their_proof = proof2;
                        assert_eq!(our_proof, their_proof);
                    }
                }
            }
        }
    }

    #[test]
    fn vdf_iter_should_be_correct() {
        let modulus = Int::from(17);
        let generator = Int::from(11);
        let two = Int::from(2);
        let cap = Int::from(7);
        let mut result = generator.clone();

        result = iter_vdf(result, &modulus, &two);
        assert_eq!(result, two);

        result = iter_vdf(result, &modulus, &two);
        assert_eq!(result, Int::from(4));

        result = iter_vdf(result, &modulus, &two);
        assert_eq!(result, Int::from(16));

        // result = iter_vdf(result, &modulus, &two);
        // assert_eq!(result, Int::from(1));

        let proof = VDFProof::new(
            &modulus,
            &generator,
            &VDFResult {
                iterations: 3,
                result,
            },
            &cap,
        );
        println!("{:?}", proof);
        assert!(proof.verify());
    }

    #[test]
    fn proof_generation_should_be_same_between_predetermined_and_received_input(
    ) {
        let modulus = Int::from_str(RSA_2048).unwrap();
        let hashablings2 = &"ghsalkghsakhgaligheliah<lifehf esipf";
        let root_hashed = util::hash(&hashablings2.to_string(), &modulus);

        let cap = Generator::new_safe_prime(16);
        let vdf = VDF::new(modulus.clone(), root_hashed.clone(), u32::MAX);

        let (capper, receiver) = vdf.run_vdf_worker();

        thread::sleep(time::Duration::from_millis(10));

        let mut first_proof = VDFProof::default();

        let cap_error = capper.send(cap.clone()).is_err();
        assert!(!cap_error);

        if let Ok(res) = receiver.recv() {
            if let Ok(proof) = res {
                assert!(proof.proof != 1);
                first_proof = proof;
            }
        }

        let vdf2 =
            VDF::new(modulus, root_hashed, first_proof.output.iterations)
                .with_cap(first_proof.cap.clone());

        let (_, receiver2) = vdf2.run_vdf_worker();

        if let Ok(res2) = receiver2.recv() {
            if let Ok(proof2) = res2 {
                assert_eq!(proof2, first_proof);
                //assert!(first_proof.verify());
                //assert!(proof2.verify());
                println!("Proof1: {:?}, Proof2: {:?}", first_proof, proof2);
            }
        }
    }
<<<<<<< HEAD
=======

    // proptest! {
    //     #[test]
    //     fn works_with_any_prime_integer_as_cap(t in 1u32..32) {
    //         let cap_bit_length: usize = 16;
    //         let cap_bit_length_u32: u32 = 16;
    //         prop_assume!(t > cap_bit_length_u32);

    //         let rsa_int: Int = Int::from_str(RSA_2048).unwrap();
    //         let root_hashed =
    // util::hash(&Generator::new_safe_prime(8).to_string(), &rsa_int);
    //         let cap: Int = Generator::new_safe_prime(cap_bit_length);

    //         let vdf = VDF::new(rsa_int, root_hashed, t).with_cap(cap);
    //         let (_, receiver) = vdf.run_vdf_worker();

    //         if let Ok(res) = receiver.recv() {
    //             if let Ok(proof) = res {
    //                 println!("Proof {:?}", proof);
    //                 assert!(proof.verify());
    //             }
    //         }
    //     }
    // }
>>>>>>> 677c0cbc
}<|MERGE_RESOLUTION|>--- conflicted
+++ resolved
@@ -76,16 +76,12 @@
 
 impl VDFProof {
     /// Returns a VDFProof based on a VDFResult
-<<<<<<< HEAD
-    pub fn new(modulus: &Int, generator: &Int, result: &VDFResult, cap: &Int) -> Self {
-=======
     pub fn new(
         modulus: &Int,
-        base: &Int,
+        generator: &Int,
         result: &VDFResult,
         cap: &Int,
     ) -> Self {
->>>>>>> 677c0cbc
         let mut proof = Int::one();
         let mut r = Int::one();
         let mut b: Int;
@@ -94,7 +90,8 @@
         for _ in 0..result.iterations {
             b = two * &r / cap;
             r = (two * &r) % cap;
-            proof = proof.pow_mod(two, modulus) * generator.pow_mod(&b, modulus);
+            proof =
+                proof.pow_mod(two, modulus) * generator.pow_mod(&b, modulus);
             proof %= modulus;
         }
 
@@ -123,24 +120,12 @@
             Int::from(2).pow_mod(&Int::from(self.output.iterations), &self.cap);
         self.output.result
             == (self.proof.pow_mod(&self.cap, &self.modulus)
-<<<<<<< HEAD
                 * self.generator.pow_mod(&r, &self.modulus))
                 % &self.modulus
     }
 
-    pub fn validate(&self) -> bool {
-        self.modulus.gcd(&self.generator) == 1 && self.modulus.gcd(&self.cap) == 1
-    }
-
-    /// Helper function for calculating the difference in iterations between two VDFProofs
-=======
-                * self.base.pow_mod(&r, &self.modulus))
-                % &self.modulus
-    }
-
     /// Helper function for calculating the difference in iterations between two
     /// VDFProofs
->>>>>>> 677c0cbc
     pub fn abs_difference(&self, other: &VDFProof) -> u32 {
         if self.output > other.output {
             self.output.iterations - other.output.iterations
@@ -164,14 +149,9 @@
 }
 
 impl VDF {
-<<<<<<< HEAD
-    /// VDF builder with default options. Can be chained with estimate_upper_bound
-    pub fn new(modulus: Int, generator: Int, upper_bound: u32) -> Self {
-=======
     /// VDF builder with default options. Can be chained with
     /// estimate_upper_bound
-    pub fn new(modulus: Int, base: Int, upper_bound: u32) -> Self {
->>>>>>> 677c0cbc
+    pub fn new(modulus: Int, generator: Int, upper_bound: u32) -> Self {
         Self {
             modulus,
             generator,
@@ -251,17 +231,12 @@
 
                     // Generate the VDF proof
                     let vdf_result = VDFResult { result, iterations };
-<<<<<<< HEAD
-                    let proof =
-                        VDFProof::new(&self.modulus, &self.generator, &vdf_result, &self_cap);
-=======
                     let proof = VDFProof::new(
                         &self.modulus,
-                        &self.base,
+                        &self.generator,
                         &vdf_result,
                         &self_cap,
                     );
->>>>>>> 677c0cbc
                     debug!("Proof generated! {:?}", proof);
 
                     // Send proof to caller
@@ -281,17 +256,12 @@
                         if self.validate_cap(&cap, iterations) {
                             // Generate the VDF proof
                             let vdf_result = VDFResult { result, iterations };
-<<<<<<< HEAD
-                            let proof =
-                                VDFProof::new(&self.modulus, &self.generator, &vdf_result, &cap);
-=======
                             let proof = VDFProof::new(
                                 &self.modulus,
-                                &self.base,
+                                &self.generator,
                                 &vdf_result,
                                 &cap,
                             );
->>>>>>> 677c0cbc
                             debug!("Proof generated! {:?}", proof);
 
                             // Send proof to caller
@@ -436,31 +406,4 @@
             }
         }
     }
-<<<<<<< HEAD
-=======
-
-    // proptest! {
-    //     #[test]
-    //     fn works_with_any_prime_integer_as_cap(t in 1u32..32) {
-    //         let cap_bit_length: usize = 16;
-    //         let cap_bit_length_u32: u32 = 16;
-    //         prop_assume!(t > cap_bit_length_u32);
-
-    //         let rsa_int: Int = Int::from_str(RSA_2048).unwrap();
-    //         let root_hashed =
-    // util::hash(&Generator::new_safe_prime(8).to_string(), &rsa_int);
-    //         let cap: Int = Generator::new_safe_prime(cap_bit_length);
-
-    //         let vdf = VDF::new(rsa_int, root_hashed, t).with_cap(cap);
-    //         let (_, receiver) = vdf.run_vdf_worker();
-
-    //         if let Ok(res) = receiver.recv() {
-    //             if let Ok(proof) = res {
-    //                 println!("Proof {:?}", proof);
-    //                 assert!(proof.verify());
-    //             }
-    //         }
-    //     }
-    // }
->>>>>>> 677c0cbc
 }