# Proof of Latency
A protocol that creates a publicly verifiable proof of latency between two peers by using two VDFs.

[Theory](https://github.com/JaniAnttonen/gradu)
<<<<<<< HEAD

## Flamegraph
**With 150k iterations:**

![Flamegraph](flamegraph_150k_iterations_128bit.svg)
=======
>>>>>>> 10a0e782

## Prerequisites
Currently requires Linux to run with GNU Multiple Precision Library.

To install it on Debian/Ubuntu:
```bash
sudo apt-get install -y libgmp-dev
```

...or on Red Hat based distros, such as Arch, Fedora, CentOS:
```bash
sudo dnf -y install gmp-devel
```

...and you should be good to go!

## Tested working toolchains
nightly-2020-06-23

Will break like a __ when cargo update is ran. Don't do it. Or do it for shiz and gigles<|MERGE_RESOLUTION|>--- conflicted
+++ resolved
@@ -2,14 +2,11 @@
 A protocol that creates a publicly verifiable proof of latency between two peers by using two VDFs.
 
 [Theory](https://github.com/JaniAnttonen/gradu)
-<<<<<<< HEAD
 
 ## Flamegraph
 **With 150k iterations:**
 
 ![Flamegraph](flamegraph_150k_iterations_128bit.svg)
-=======
->>>>>>> 10a0e782
 
 ## Prerequisites
 Currently requires Linux to run with GNU Multiple Precision Library.
